--- conflicted
+++ resolved
@@ -2,11 +2,7 @@
  * @author: tisfeng
  * @createTime: 2022-06-26 11:13
  * @lastEditor: tisfeng
-<<<<<<< HEAD
- * @lastEditTime: 2022-09-20 21:45
-=======
- * @lastEditTime: 2022-09-08 13:39
->>>>>>> c3d8cdd9
+ * @lastEditTime: 2022-09-26 11:13
  * @fileName: dataManager.ts
  *
  * Copyright (c) 2022 by tisfeng, All Rights Reserved.
