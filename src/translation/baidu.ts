--- conflicted
+++ resolved
@@ -2,22 +2,13 @@
  * @author: tisfeng
  * @createTime: 2022-08-03 10:18
  * @lastEditor: tisfeng
-<<<<<<< HEAD
- * @lastEditTime: 2022-09-22 18:22
-=======
- * @lastEditTime: 2022-09-26 11:02
->>>>>>> c3d8cdd9
+ * @lastEditTime: 2022-09-26 11:21
  * @fileName: baidu.ts
  *
  * Copyright (c) 2022 by tisfeng, All Rights Reserved.
  */
 
-<<<<<<< HEAD
-import axios, { AxiosError } from "axios";
-=======
 import axios, { AxiosError, AxiosRequestConfig } from "axios";
-import CryptoJS from "crypto-js";
->>>>>>> c3d8cdd9
 import querystring from "node:querystring";
 import { requestCostTime } from "../axiosConfig";
 import { DetectedLanguageModel, LanguageDetectType } from "../detectLanauge/types";
@@ -31,17 +22,15 @@
 
 import genBaiduWebSign, { VolcengineTranslateAPI } from "./baiduSign";
 
-const accessKey = "AKLTY2ZkZjkwYTllN2U0NGJkMWE1MGVhOGI4ZWQzYjE4YzA";
-const secretKey = "TnpjeE5qTXdNbVU0Tnpnek5HRTFPVGhrTVRZMlpESTNZamMyTXpkbFl6SQ==";
-
 /**
  * Volcengine Translate API
  */
 export async function requestVolcanoTranslate(queryWordInfo: QueryWordInfo) {
   console.log(`---> start request volcanoTranslateAPI`);
   const { fromLanguage, toLanguage, word } = queryWordInfo;
-
-  const volcanoTranslate = VolcengineTranslateAPI(word, accessKey, secretKey, "zh");
+  console.log(`---> fromLanguage: ${fromLanguage}, toLanguage: ${toLanguage}, word: ${word}`);
+
+  const volcanoTranslate = VolcengineTranslateAPI(word, "", "", "zh");
 
   const url = volcanoTranslate.getUrl();
   const params = volcanoTranslate.getParams();
@@ -64,14 +53,10 @@
  * 百度翻译API https://fanyi-api.baidu.com/doc/21
  */
 export function requestBaiduTextTranslate(queryWordInfo: QueryWordInfo): Promise<QueryTypeResult> {
-<<<<<<< HEAD
-  console.log(`---> start request Baidu translate`);
-=======
   console.log(`---> start request Baidu`);
 
   requestVolcanoTranslate(queryWordInfo);
 
->>>>>>> c3d8cdd9
   const { fromLanguage, toLanguage, word } = queryWordInfo;
   const from = getBaiduLanguageId(fromLanguage);
   const to = getBaiduLanguageId(toLanguage);
@@ -154,7 +139,6 @@
     word: text,
   };
 
-<<<<<<< HEAD
   const type = LanguageDetectType.Baidu;
 
   return new Promise((resolve, reject) => {
@@ -264,41 +248,6 @@
   };
 
   return errorInfo;
-=======
-  try {
-    const baiduTypeResult = await requestBaiduTextTranslate(queryWordInfo);
-    const baiduResult = baiduTypeResult.result as BaiduTranslateResult;
-    const baiduLanaugeId = baiduResult.from || "";
-    const youdaoLanguageId = getYoudaoLanguageIdFromBaiduId(baiduLanaugeId);
-    console.warn(`---> Baidu detect languageId: ${baiduLanaugeId}, youdaoId: ${youdaoLanguageId}`);
-
-    /**
-     * Generally speaking, Baidu language auto-detection is more accurate than Tencent language recognition.
-     * Baidu language recognition is inaccurate in very few cases, such as "ragazza", it should be Italian, but Baidu auto detect is en.
-     * In this case, trans_result's src === dst.
-     */
-    let confirmed = false;
-    const transResult = baiduResult.trans_result;
-    if (transResult?.length) {
-      const firstTransResult = transResult[0];
-      confirmed = firstTransResult.dst !== firstTransResult.src;
-    }
-    const detectedLanguageResult: LanguageDetectTypeResult = {
-      type: LanguageDetectType.Baidu,
-      sourceLanguageId: baiduLanaugeId,
-      youdaoLanguageId: youdaoLanguageId,
-      confirmed: confirmed,
-      result: baiduResult,
-    };
-    return Promise.resolve(detectedLanguageResult);
-  } catch (error) {
-    const errorInfo = error as RequestErrorInfo | undefined;
-    if (errorInfo) {
-      console.error(`---> baidu language detect error: ${JSON.stringify(error)}`);
-      errorInfo.type = LanguageDetectType.Baidu; // * Note: need to set language detect type.
-    }
-    return Promise.reject(errorInfo);
-  }
 }
 
 export function requestBaiduWebTranslate(queryWordInfo: QueryWordInfo) {
@@ -343,5 +292,4 @@
     .catch(function (error) {
       console.error(`---> request Baidu web error: ${JSON.stringify(error)}`);
     });
->>>>>>> c3d8cdd9
 }