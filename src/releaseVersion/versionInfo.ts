--- conflicted
+++ resolved
@@ -2,11 +2,7 @@
  * @author: tisfeng
  * @createTime: 2022-07-01 19:05
  * @lastEditor: tisfeng
-<<<<<<< HEAD
- * @lastEditTime: 2023-05-17 23:05
-=======
  * @lastEditTime: 2023-05-17 22:34
->>>>>>> 1b45beb4
  * @fileName: versionInfo.ts
  *
  * Copyright (c) 2022 by tisfeng, All Rights Reserved.
@@ -42,11 +38,8 @@
 ### ✨ 新功能
 
 - 添加了 OCR 截图翻译功能，感谢 [aidevjoe](https://github.com/aidevjoe) 的 PR。
-<<<<<<< HEAD
 
 ![](https://github-production-user-asset-6210df.s3.amazonaws.com/25194972/238993145-9dbe2fbb-8407-49bc-8909-adb0515e850e.png)
-=======
->>>>>>> 1b45beb4
 
 #### 如果觉得这个扩展还不错，给个 [Star](https://github.com/tisfeng/Raycast-Easydict) ⭐️ 支持一下吧 (^-^)
 
