--- conflicted
+++ resolved
@@ -2,26 +2,16 @@
  * @author: tisfeng
  * @createTime: 2022-08-04 12:28
  * @lastEditor: tisfeng
-<<<<<<< HEAD
- * @lastEditTime: 2022-07-31 23:18
-=======
- * @lastEditTime: 2022-08-05 11:00
->>>>>>> 938c6e8b
+ * @lastEditTime: 2022-08-05 16:11
  * @fileName: utils.ts
  *
  * Copyright (c) 2022 by tisfeng, All Rights Reserved.
  */
 
-<<<<<<< HEAD
-import { Clipboard, getApplications, getPreferenceValues, LocalStorage } from "@raycast/api";
-import { clipboardQueryTextKey, languageItemList } from "./consts";
-=======
 import { Clipboard, getApplications, LocalStorage } from "@raycast/api";
-import { eudicBundleId } from "./components";
 import { clipboardQueryTextKey } from "./consts";
 import { maxLineLengthOfChineseTextDisplay, maxLineLengthOfEnglishTextDisplay } from "./language/languages";
 import { myPreferences } from "./preferences";
->>>>>>> 938c6e8b
 import { Easydict } from "./releaseVersion/versionInfo";
 import { DicionaryType, QueryRecoredItem, TranslationType } from "./types";
 
@@ -35,164 +25,6 @@
 // Time interval for automatic query of the same clipboard text, avoid frequently querying the same word. Default 10min
 const clipboardQueryInterval = 10 * 60 * 1000;
 
-<<<<<<< HEAD
-export const maxLineLengthOfChineseTextDisplay = 45;
-export const maxLineLengthOfEnglishTextDisplay = 95;
-
-export const myPreferences: MyPreferences = getPreferenceValues();
-// console.log(`myPreferences: ${JSON.stringify(myPreferences, null, 2)}`);
-export const defaultLanguage1 = getLanguageItemFromYoudaoId(myPreferences.language1) as LanguageItem;
-export const defaultLanguage2 = getLanguageItemFromYoudaoId(myPreferences.language2) as LanguageItem;
-export const preferredLanguages = [defaultLanguage1, defaultLanguage2];
-
-export function getLanguageItemFromYoudaoId(youdaoLanguageId: string): LanguageItem {
-  for (const langItem of languageItemList) {
-    if (langItem.youdaoLanguageId === youdaoLanguageId) {
-      return langItem;
-    }
-  }
-  return languageItemList[0];
-}
-
-/**
- * get language item from tencent language id, if not found, return auto language item
- */
-export function getLanguageItemFromTencentId(tencentLanguageId: string): LanguageItem {
-  for (const langItem of languageItemList) {
-    const tencentDetectLanguageId = langItem.tencentDetectLanguageId || langItem.tencentLanguageId;
-    if (tencentDetectLanguageId === tencentLanguageId) {
-      return langItem;
-    }
-  }
-  return languageItemList[0];
-}
-
-/**
- * return language item from apple Chinese title, such as "中文" --> LanguageItem
- *
- * Todo: currently only support Chinese, later support other languages
- */
-export function getLanguageItemFromAppleChineseTitle(chineseTitle: string): LanguageItem {
-  for (const langItem of languageItemList) {
-    if (langItem.appleDetectChineseLanguageTitle === chineseTitle) {
-      return langItem;
-    }
-  }
-  return languageItemList[0];
-}
-
-/**
- * Return language item from deepL language id, if not found, return auto language item
- */
-export function getLanguageItemFromDeepLSourceId(deepLLanguageId: string): LanguageItem {
-  for (const langItem of languageItemList) {
-    if (langItem.deepLSourceLanguageId === deepLLanguageId) {
-      return langItem;
-    }
-  }
-  return languageItemList[0];
-}
-
-/**
- * Get language item from franc language id
- */
-export function getLanguageItemFromFrancId(francLanguageId: string): LanguageItem {
-  for (const langItem of languageItemList) {
-    if (langItem.francLanguageId === francLanguageId) {
-      return langItem;
-    }
-  }
-  return languageItemList[0];
-}
-
-/**
- * Check language id is valid, except 'auto', ''
- */
-export function isValidLanguageId(languageId: string): boolean {
-  if (languageId === "auto" || languageId.length === 0) {
-    return false;
-  }
-  return true;
-}
-/**
- * Determine whether the title of the result exceeds the maximum value of one line.
- */
-export function isTranslateResultTooLong(formatResult: TranslateFormatResult | null): boolean {
-  if (!formatResult) {
-    return false;
-  }
-
-  const isChineseTextResult = formatResult.queryWordInfo.toLanguage === "zh-CHS";
-  const isEnglishTextResult = formatResult.queryWordInfo.toLanguage === "en";
-
-  for (const translation of formatResult.translationItems) {
-    const textLength = translation.text.length;
-    if (isChineseTextResult) {
-      if (textLength > maxLineLengthOfChineseTextDisplay) {
-        return true;
-      }
-    } else if (isEnglishTextResult) {
-      if (textLength > maxLineLengthOfEnglishTextDisplay) {
-        return true;
-      }
-    } else if (textLength > maxLineLengthOfEnglishTextDisplay) {
-      return true;
-    }
-  }
-  return false;
-}
-
-export function getEudicWebTranslateURL(queryTextInfo: QueryWordInfo): string | undefined {
-  const languageId = getLanguageOfTwoExceptChinese([queryTextInfo.fromLanguage, queryTextInfo.toLanguage]);
-  const eudicWebLanguageId = getLanguageItemFromYoudaoId(languageId).eudicWebLanguageId;
-  if (eudicWebLanguageId) {
-    return `https://dict.eudic.net/dicts/${eudicWebLanguageId}/${encodeURI(queryTextInfo.word)}`;
-  }
-}
-
-export function getYoudaoWebTranslateURL(queryTextInfo: QueryWordInfo): string | undefined {
-  const languageId = getLanguageOfTwoExceptChinese([queryTextInfo.fromLanguage, queryTextInfo.toLanguage]);
-  const youdaoWebLanguageId = getLanguageItemFromYoudaoId(languageId).youdaoWebLanguageId;
-  if (youdaoWebLanguageId) {
-    return `https://www.youdao.com/w/${youdaoWebLanguageId}/${encodeURI(queryTextInfo.word)}`;
-  }
-}
-
-/**
- * Get another language item expcept chinese from language item array
- */
-export function getLanguageOfTwoExceptChinese(youdaoLanguageIds: [string, string]): string {
-  return youdaoLanguageIds[0] === "zh-CHS" ? youdaoLanguageIds[1] : youdaoLanguageIds[0];
-}
-
-export function getGoogleWebTranslateURL(queryTextInfo: QueryWordInfo): string | undefined {
-  const text = encodeURI(queryTextInfo.word);
-  const fromLanguageItem = getLanguageItemFromYoudaoId(queryTextInfo.fromLanguage);
-  const toLanguageItem = getLanguageItemFromYoudaoId(queryTextInfo.toLanguage);
-  const fromLanguageId = fromLanguageItem.googleLanguageId || fromLanguageItem.youdaoLanguageId;
-  const toLanguageId = toLanguageItem.googleLanguageId || toLanguageItem.youdaoLanguageId;
-  if (fromLanguageId && toLanguageId) {
-    return `https://translate.google.cn/?sl=${fromLanguageId}&tl=${toLanguageId}&text=${text}&op=translate`;
-  }
-}
-
-/**
- * Get DeepL web translate url
- * https://www.deepl.com/translator#en/zh/look
- */
-export function getDeepLWebTranslateURL(queryTextInfo: QueryWordInfo): string | undefined {
-  const fromLanguageItem = getLanguageItemFromYoudaoId(queryTextInfo.fromLanguage);
-  const toLanguageItem = getLanguageItemFromYoudaoId(queryTextInfo.toLanguage);
-  const fromLanguageId = fromLanguageItem.deepLSourceLanguageId;
-  const toLanguageId = toLanguageItem.deepLSourceLanguageId;
-  const text = encodeURI(queryTextInfo.word);
-  if (fromLanguageId && toLanguageId) {
-    return `https://www.deepl.com/translator#${fromLanguageId}/${toLanguageId}/${text}`;
-  }
-}
-
-=======
->>>>>>> 938c6e8b
 /**
  * query the clipboard text from LocalStorage
  * * deprecate
@@ -238,26 +70,7 @@
 }
 
 /**
-<<<<<<< HEAD
- * return and update the autoSelectedTargetLanguage according to the languageId
- */
-export function getAutoSelectedTargetLanguageId(accordingLanguageId: string): string {
-  let targetLanguageId = "auto";
-  if (accordingLanguageId === defaultLanguage1.youdaoLanguageId) {
-    targetLanguageId = defaultLanguage2.youdaoLanguageId;
-  } else if (accordingLanguageId === defaultLanguage2.youdaoLanguageId) {
-    targetLanguageId = defaultLanguage1.youdaoLanguageId;
-  }
-  const targetLanguage = getLanguageItemFromYoudaoId(targetLanguageId);
-  console.log(`languageId: ${accordingLanguageId}, auto selected target: ${targetLanguage.youdaoLanguageId}`);
-  return targetLanguage.youdaoLanguageId;
-}
-
-/**
- * Traverse all applications, check if Eudic is installed
-=======
  * traverse all applications, check if Eudic is installed
->>>>>>> 938c6e8b
  */
 export async function checkIfInstalledEudic(): Promise<boolean> {
   const startTime = new Date().getTime();
