--- conflicted
+++ resolved
@@ -2,11 +2,7 @@
  * @author: tisfeng
  * @createTime: 2022-06-04 21:58
  * @lastEditor: tisfeng
-<<<<<<< HEAD
- * @lastEditTime: 2022-07-31 22:48
-=======
- * @lastEditTime: 2022-08-05 11:00
->>>>>>> 938c6e8b
+ * @lastEditTime: 2022-08-05 16:12
  * @fileName: types.ts
  *
  * Copyright (c) 2022 by tisfeng, All Rights Reserved.
@@ -70,122 +66,6 @@
   type?: RequestType;
 }
 
-<<<<<<< HEAD
-export interface YoudaoTranslateResult {
-  l: string;
-  query: string;
-  returnPhrase: [];
-  errorCode: string;
-  translation: string[];
-  web?: TranslateResultKeyValueItem[];
-  basic?: YoudaoTranslateResultBasicItem;
-  isWord: boolean;
-  speakUrl: string;
-}
-
-export type YoudaoDictionaryResult = YoudaoTranslateResult;
-
-export interface QueryWordInfo {
-  word: string;
-  fromLanguage: string;
-  toLanguage: string;
-  isWord?: boolean; // * NOTE: youdao reqeust must have the return value.
-  phonetic?: string;
-  speech?: string;
-  examTypes?: string[];
-  audioPath?: string;
-  speechUrl?: string; // youdao tts url, some language not have tts url, such as "ຂາດ"
-}
-
-export interface YoudaoTranslateResultBasicItem {
-  explains: string[];
-  "us-phonetic"?: string; // American phonetic
-  "us-speech"?: string;
-  phonetic?: string; // Chinese word phonetic
-  exam_type?: string[];
-  wfs?: YoudaoTranslateResultBasicFormsItem[];
-}
-export interface YoudaoTranslateResultBasicFormsItem {
-  wf?: YoudaoTranslateResultBasicFormItem;
-}
-export interface YoudaoTranslateResultBasicFormItem {
-  name: string;
-  value: string;
-}
-
-export interface YoudaoTranslateReformatResult {
-  type: SectionType;
-  children?: YoudaoTranslateReformatResultItem[];
-}
-export interface YoudaoTranslateReformatResultItem {
-  key: string;
-  title: string;
-  copyText: string;
-  subtitle?: string;
-  phonetic?: string;
-  speech?: string;
-  examTypes?: string[];
-}
-
-export interface MyPreferences {
-  language1: string;
-  language2: string;
-  enableAutomaticQuerySelectedText: boolean;
-  enableAutomaticPlayWordAudio: boolean;
-  enableDisplayTargetTranslationLanguage: boolean;
-  enableOpenInEudic: boolean;
-  translationSortOrder: string;
-
-  youdaoAppId: string;
-  youdaoAppSecret: string;
-
-  enableDeepLTranslate: boolean;
-  deepLAuthKey: string;
-
-  enableGoogleTranslate: boolean;
-
-  enableBaiduTranslate: boolean;
-  baiduAppId: string;
-  baiduAppSecret: string;
-
-  enableTencentTranslate: boolean;
-  tencentSecretId: string;
-  tencentSecretKey: string;
-
-  enableAppleLanguageDetect: boolean;
-  enableAppleTranslate: boolean;
-
-  enableCaiyunTranslate: boolean;
-  caiyunToken: string;
-}
-
-export interface ActionListPanelProps {
-  displayItem: TranslateDisplayItem;
-  isInstalledEudic: boolean;
-  onLanguageUpdate: (language: LanguageItem) => void;
-}
-
-export interface LanguageItem {
-  youdaoLanguageId: string;
-  appleDetectChineseLanguageTitle?: string; // such as 中文，英语. ⚠️: Apple detect more languages than apple translate.
-  appleLanguageId?: string; // used to translate, Apple translate support 12 languages?
-  deepLSourceLanguageId?: string; // deepL source language id
-  deepLTargetLanguageId?: string; // most are same as source language, some are different, such as "EN-GB" "EN-US" and so on.
-  francLanguageId: string; // the languages represented by ISO 639-3
-  aliyunLanguageId: string;
-  tencentDetectLanguageId?: string; // tencent detect language id, [Japanese is "jp", Korean is "kr"] different from tencentLanguageId
-  tencentLanguageId?: string;
-  baiduLanguageId?: string;
-  caiyunLanguageId?: string;
-  languageTitle: string;
-  voiceList?: string[];
-  googleLanguageId?: string;
-  youdaoWebLanguageId?: string;
-  eudicWebLanguageId?: string;
-}
-
-=======
->>>>>>> 938c6e8b
 export interface BaiduTranslateResult {
   from?: string;
   to?: string;
